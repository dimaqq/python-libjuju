import asyncio
import logging
import io
import os
import zipfile
import requests
from contextlib import closing
from pathlib import Path

import yaml

from toposort import toposort_flatten

from .client import client
from .constraints import parse as parse_constraints, parse_storage_constraint, parse_device_constraint
from .errors import JujuError
<<<<<<< HEAD
from . import utils
=======
from .origin import Channel
from .url import Schema, URL
>>>>>>> 6320078b

log = logging.getLogger(__name__)


class BundleHandler:
    """
    Handle bundles by using the API to translate bundle YAML into a plan of
    steps and then dispatching each of those using the API.
    """
    def __init__(self, model, trusted=False, forced=False):
        self.model = model
        self.trusted = trusted
        self.forced = forced

        self.charmstore = model.charmstore
        self.plan = []
        self.references = {}
        self._units_by_app = {}
        self.origins = {}

        for unit_name, unit in model.units.items():
            app_units = self._units_by_app.setdefault(unit.application, [])
            app_units.append(unit_name)

        self.bundle_facade = client.BundleFacade.from_connection(
            model.connection())
        self.client_facade = client.ClientFacade.from_connection(
            model.connection())
        self.app_facade = client.ApplicationFacade.from_connection(
            model.connection())
        self.ann_facade = client.AnnotationsFacade.from_connection(
            model.connection())

        # Feature detect if we have the new charms facade, otherwise fallback
        # to the client facade, when making calls.
        if client.CharmsFacade.best_facade_version(model.connection()) > 2:
            self.charms_facade = client.CharmsFacade.from_connection(
                model.connection())
        else:
            self.charms_facade = None

        # This describes all the change types that the BundleHandler supports.
        change_type_cls = [AddApplicationChange,
                           AddCharmChange,
                           AddMachineChange,
                           AddRelationChange,
                           AddUnitChange,
                           CreateOfferChange,
                           ConsumeOfferChange,
                           ExposeChange,
                           ScaleChange,
                           SetAnnotationsChange]
        self.change_types = {}
        for change_cls in change_type_cls:
            self.change_types[change_cls.method()] = change_cls

    async def _validate_bundle(self, bundle):
        """Validate the bundle for known issues, raises an error if it
        encounters a known problem
        """
        apps_dict = bundle.get('applications', bundle.get('services', {}))
        for app_name in self.applications:
            app_dict = apps_dict[app_name]
            app_trusted = app_dict.get('trust')
            if (not self.trusted and not self.forced) and app_trusted:
                raise JujuError(
                    "Bundle cannot be deployed without trusting applications with your cloud credentials.\n"
                    "Please repeat the deploy command with the --trust argument if you consent to trust the following application\n"
                    " - {}\n".format(app_name)
                )
        return bundle

    async def _handle_local_charms(self, bundle, bundle_dir):
        """Search for references to local charms (i.e. filesystem paths)
        in the bundle. Upload the local charms to the model, and replace
        the filesystem paths with appropriate 'local:' paths in the bundle.

        Return the modified bundle.

        :param dict bundle: Bundle dictionary
        :return: Modified bundle dictionary

        """
        apps, args = [], []

        default_series = bundle.get('series')
        apps_dict = bundle.get('applications', bundle.get('services', {}))
        for app_name in self.applications:
            app_dict = apps_dict[app_name]
            charm_dir = app_dict['charm']
            try:
                charm_path = (bundle_dir / charm_dir).resolve()
                if not (charm_path.is_dir() or
                        (charm_path.is_file() and
                         charm_path.suffix in ('.charm', '.zip'))):
                    continue
                charm_dir = str(charm_path)
            except ValueError:
                pass
            series = (
                app_dict.get('series') or
                default_series or
                get_charm_series(charm_dir)
            )
            if not series:
                model_config = await self.model.get_config()
                default_series = model_config.get("default-series")
                if default_series:
                    series = default_series.value
            if not series:
                raise JujuError(
                    "Couldn't determine series for charm at {}. "
                    "Add a 'series' key to the bundle.".format(charm_dir))
            # Keep track of what we need to update. We keep a list of apps
            # that need to be updated, and a corresponding list of args
            # needed to update those apps.
            apps.append(app_name)
            args.append((charm_dir, series))

        if apps:
            # If we have apps to update, spawn all the coroutines concurrently
            # and wait for them to finish.
            charm_urls = await asyncio.gather(*[
                self.model.add_local_charm_dir(*params)
                for params in args
            ], loop=self.model.loop)

            # Update the 'charm:' entry for each app with the new 'local:' url.
            for app_name, charm_url, (charm_dir, _) in zip(apps, charm_urls, args):
                resources = await self.model.add_local_resources(
                    app_name,
                    charm_url,
                    utils.get_local_charm_metadata(charm_dir),
                    resources=bundle["applications"][app_name].get("resources", {}),
                )
                apps_dict[app_name]['charm'] = charm_url
                apps_dict[app_name]["resources"] = resources

        return bundle

    async def fetch_plan(self, charm_url, origin):
        entity_id = charm_url.path()
        is_local = Schema.LOCAL.matches(charm_url.schema)
        bundle_dir = None

        if is_local and os.path.isfile(entity_id):
            bundle_yaml = Path(entity_id).read_text()
            bundle_dir = Path(entity_id).parent
        elif is_local and os.path.isdir(entity_id):
            bundle_yaml = (Path(entity_id) / "bundle.yaml").read_text()
            bundle_dir = Path(entity_id)

        if Schema.CHARM_STORE.matches(charm_url.schema):
            bundle_yaml = await self.charmstore.files(entity_id,
                                                      filename='bundle.yaml',
                                                      read_file=True)
        elif Schema.CHARM_HUB.matches(charm_url.schema):
            bundle_yaml = await self._download_bundle(charm_url, origin)

        if not bundle_yaml:
            raise JujuError('empty bundle, nothing to deploy')

        self.bundle = yaml.safe_load(bundle_yaml)
        self.bundle = await self._validate_bundle(self.bundle)
        if is_local:
            self.bundle = await self._handle_local_charms(self.bundle, bundle_dir)

        self.plan = await self.bundle_facade.GetChanges(
            bundleurl=entity_id,
            yaml=yaml.dump(self.bundle))

        if self.plan.errors:
            raise JujuError(self.plan.errors)

    async def _download_bundle(self, charm_url, origin):
        if self.charms_facade is None:
            raise JujuError('unable to download bundle for {} using the new charms facade. Upgrade controller to proceed.'.format(charm_url))

        resp = await self.charms_facade.GetDownloadInfos(entities=[{
            'charm-url': str(charm_url),
            'charm-origin': {
                'source': origin.source,
                'type': origin.type_,
                'id': origin.id_,
                'hash': origin.hash_,
                'revision': origin.revision,
                'risk': origin.risk,
                'track': origin.track,
                'architecture': origin.architecture,
                'os': origin.os,
                'series': origin.series,
            }
        }])
        if len(resp.results) != 1:
            raise JujuError("expected one result, received {}".format(resp.results))

        result = resp.results[0]
        if not result.url:
            raise JujuError("no url found for bundle {}".format(charm_url.name))

        bundle_resp = requests.get(result.url)
        bundle_resp.raise_for_status()

        with closing(bundle_resp), zipfile.ZipFile(io.BytesIO(bundle_resp.content)) as archive:
            return self._get_bundle_yaml(archive)

    def _get_bundle_yaml(self, archive):
        for member in archive.infolist():
            if member.filename == "bundle.yaml":
                return archive.read(member)
        raise JujuError("bundle.yaml not found")

    async def _resolve_charms(self):
        deployed = dict()

        specs = self.applications_specs
        for name in self.applications:
            spec = specs[name]
            app = self.model.applications.get(name, None)

            cons = None
            if app is not None:
                deployed[name] = name

                if is_local_charm(spec['charm']):
                    spec.charm = self.model.applications[name]
                    continue
                if spec['charm'] == app.charm_url:
                    continue

                cons = await app.get_constraints()

            if is_local_charm(spec['charm']):
                continue

            charm_url = URL.parse(spec['charm'])
            channel = None
            track, risk = '', ''
            if 'channel' in spec:
                channel = Channel.parse(spec['channel'])
                track, risk = channel.track, channel.risk
            if self.charms_facade is not None:
                if cons is not None and cons['arch'] != '':
                    architecture = cons['arch']
                else:
                    architecture = await self.model._resolve_architecture(charm_url)

                origin = client.CharmOrigin(source="charm-hub",
                                            architecture=architecture,
                                            risk=risk,
                                            track=track)
                charm_url, charm_origin = await self.model._resolve_charm(charm_url, origin)

                spec['charm'] = str(charm_url)
            else:
                results = await self.model.charmstore.entity(str(charm_url))
                charm_url = results.get('Id', charm_url)
                charm_origin = client.CharmOrigin(source="charm-store",
                                                  risk=risk,
                                                  track=track)

            if str(channel) not in self.origins:
                self.origins[str(charm_url)] = {}
            self.origins[str(charm_url)][str(channel)] = charm_origin

    async def execute_plan(self):
        await self._resolve_charms()

        changes = ChangeSet(self.plan.changes)
        for step in changes.sorted():
            change_cls = self.change_types.get(step.method)
            if change_cls is None:
                raise NotImplementedError("unknown change type: {}".format(step.method))
            change = change_cls(step.id_, step.requires, step.args)
            log.info("Applying change: {}".format(change))
            self.references[step.id_] = await change.run(self)

    @property
    def applications(self):
        apps_dict = self.bundle.get('applications',
                                    self.bundle.get('services', {}))
        return list(apps_dict.keys())

    @property
    def applications_specs(self):
        return self.bundle.get('applications',
                               self.bundle.get('services', {}))

    def resolve_relation(self, reference):
        parts = reference.split(":", maxsplit=1)
        application = self.resolve(parts[0])
        if len(parts) == 1:
            return application
        return "{}:{}".format(application, parts[1])

    def resolve(self, reference):
        if reference and reference.startswith('$'):
            ref = self.references[reference[1:]]
            if ref is not None:
                reference = ref
        return reference


def is_local_charm(charm_url):
    return charm_url.startswith('.') or charm_url.startswith('local:') or os.path.isabs(charm_url)


def get_charm_series(path):
    """Inspects the charm directory at ``path`` and returns a default
    series from its metadata.yaml (the first item in the 'series' list).

    Returns None if no series can be determined.
    """
    try:
        if path.endswith('.charm'):
            md = "metadata.yaml in %s" % path
            with zipfile.ZipFile(path, 'r') as charm_file:
                data = yaml.safe_load(charm_file.read('metadata.yaml'))
        else:
            md = Path(path) / "metadata.yaml"
            if not md.exists():
                return None
            data = yaml.safe_load(md.open())
    except yaml.YAMLError as exc:
        if hasattr(exc, "problem_mark"):
            mark = exc.problem_mark
            log.error("Error parsing YAML file {}, line {}, column: {}".format(md, mark.line, mark.column))
        raise
    series = data.get('series')
    return series[0] if series else None


class ChangeSet:

    def __init__(self, changes):
        self.changes = changes

    # sorted does a topological sort of the changes
    def sorted(self):
        if len(self.changes) == 0:
            return []

        changes = {}
        for change in self.changes:
            changes[change.id_] = set(change.requires)
        sorted_changes = toposort_flatten(changes)
        results = []
        for change_id in sorted_changes:
            for change in self.changes:
                if change_id == change.id_:
                    results.append(change)
                    break
        return results


class ChangeInfo:
    _toPy = {}

    def __init__(self, change_id, requires):
        self.change_id = change_id
        self.requires = requires

    @classmethod
    def from_dict(cls, self, data):
        """from_dict converts a data bag into fields on a class instance.
        If a value is missing from the data, then None is assigned to the field
        instance value.
        """
        d = (data or {})
        for k, v in cls._toPy.items():
            if k in d:
                setattr(self, v, d[k])
            else:
                setattr(self, v, None)


class AddApplicationChange(ChangeInfo):
    _toPy = {'charm': 'charm',
             'series': 'series',
             'application': 'application',
             'options': 'options',
             'constraints': 'constraints',
             'storage': 'storage',
             'devices': 'devices',
             'endpoint-bindings': 'endpoint_bindings',
             'resources': 'resources',
             'num-units': 'num_units',
             'channel': 'channel'}

    """AddApplicationChange holds a change for deploying a Juju application.

    :charm: URL of the charm to be used to deploy this application.
    :series: series of the application to be deployed if the charm
        default is not sufficient.
    :application: application name.
    :num_units: number of units required. For IAAS models, this will
        be 0 and separate AddUnitChanges will be used. For Kubernetes models,
        this will be used to scale the application.
    :options: holds application options.
    :constraints: optional application constraints.
    :storage: optional storage constraints.
    :devices: optional devices constraints.
    :endpoint_bindings: optional endpoint bindings
    :resources: identifies the revision to use for each resource of the
        application's charm.
    :local_resources: identifies the path to the local resource of the
        application's charm.
    """
    def __init__(self, change_id, requires, params=None):
        super(AddApplicationChange, self).__init__(change_id, requires)

        if isinstance(params, list):
            self.charm = params[0]
            self.series = params[1]
            self.application = params[2]
            self.options = params[3]
            self.constraints = params[4]
            self.storage = {k: parse_storage_constraint(v) for k, v in params[5].items()}
            self.channel = None
            if len(params) == 8:
                # Juju 2.4 and below only sends the endpoint bindings and resources
                self.endpoint_bindings = params[6]
                self.resources = params[7]
                self.devices = None
                self.num_units = None
            else:
                # Juju 2.5+ sends devices before endpoint bindings, as well as num_units
                # There might be placement but we need to ignore that.
                self.devices = {k: parse_device_constraint(v) for k, v in params[6].items()}
                self.endpoint_bindings = params[7]
                self.resources = params[8]
                self.num_units = params[9]
                if len(params) > 10:
                    self.channel = params[10]

        elif isinstance(params, dict):
            AddApplicationChange.from_dict(self, params)
        else:
            raise Exception("unexpected params type")

    @staticmethod
    def method():
        """method returns an associated ID for the Juju API call.
        """
        return "deploy"

    async def run(self, context):
        """Executes a AddApplicationChange using the returned parameters from
        the API server.

        :param context: is used for any methods or properties required to
            perform a change.
        """
        # NB: this should really be handled by the controller when generating the
        # bundle change plan, and this short-term workaround may be missing some
        # aspects of the logic which the CLI client contains to handle edge cases.
        if self.application in context.model.applications:
            log.debug('Skipping %s; already in model', self.application)
            return self.application

        # resolve indirect references
        charm = context.resolve(self.charm)
        options = {}
        if self.options is not None:
            options = self.options
        if context.trusted:
            if context.model.info.agent_version < client.Number.from_json('2.4.0'):
                raise NotImplementedError("trusted is not supported on model version {}".format(context.model.info.agent_version))
            options["trust"] = "true"

        url = URL.parse(str(charm))
        if Schema.CHARM_STORE.matches(url.schema):
            resources = await context.model._add_store_resources(
                self.application, charm, overrides=self.resources)
        else:
<<<<<<< HEAD
            resources = context.bundle.get("applications", {}).get(self.application, {}).get("resources", {})
=======
            resources = {}

        channel = None
        if self.channel is not None and self.channel != "":
            channel = Channel.parse(self.channel).normalize()

        origin = context.origins.get(str(url), {}).get(str(channel), None)
        if origin is None:
            raise JujuError("expected origin to be valid for application {} and charm {} with channel {}".format(self.application, str(url), str(channel)))
>>>>>>> 6320078b
        if self.series is None or self.series == "":
            self.series = context.bundle.get("bundle",
                                             context.bundle.get("series", None))

        await context.model._deploy(
            charm_url=charm,
            application=self.application,
            series=self.series,
            config=options,
            constraints=self.constraints,
            endpoint_bindings=self.endpoint_bindings,
            resources=resources,
            storage=self.storage,
            devices=self.devices,
            num_units=self.num_units,
        )
        return self.application

    def __str__(self):
        series = ""
        if self.series is not None and self.series != "":
            series = " on {}".format(self.series)
        units_info = ""
        if self.num_units is not None:
            plural = ""
            if self.num_units > 1:
                plural = "s"
            units_info = " with {num_units} unit{plural}".format(num_units=self.num_units,
                                                                 plural=plural)
        return "deploy application {application}{units_info}{series} using {charm}".format(application=self.application,
                                                                                           units_info=units_info,
                                                                                           series=series,
                                                                                           charm=self.charm)


class AddCharmChange(ChangeInfo):
    _toPy = {'charm': 'charm',
             'series': 'series',
             'channel': 'channel',
             'architecture': 'architecture'}

    """AddCharmChange holds a change for adding a charm to the environment.

    :change_id: id of the change that will be used to identify the current
        change
    :requires: is a slice of dependencies that are required to happen.
    :params: holds the change parameters from the api response. Currently the
        params could either be a list or a dict. The later being the newer
        return results.

    Params holds the following values:
        :charm: URL of the charm to be added.
        :series: series of the charm to be added if the charm default is
           not sufficient.
        :channel: preferred channel for obtaining the charm.
    """
    def __init__(self, change_id, requires, params=None):
        super(AddCharmChange, self).__init__(change_id, requires)

        if isinstance(params, list):
            self.charm = params[0]
            self.series = params[1]
            if len(params) > 2 and params[2] != "":
                self.channel = params[2]
            else:
                self.channel = None
            if len(params) > 3 and params[3] != "":
                self.architecture = params[3]
            else:
                self.architecture = None
        elif isinstance(params, dict):
            AddCharmChange.from_dict(self, params)
        else:
            raise Exception("unexpected params type")

    @staticmethod
    def method():
        """method returns an associated ID for the Juju API call.
        """
        return "addCharm"

    async def run(self, context):
        """Executes a AddCharmChange using the returned parameters from
        the API server.

        :param context: is used for any methods or properties required to
            perform a change.
        """

        # We don't add local charms because they've already been added
        # by self._handle_local_charms
        url = URL.parse(str(self.charm))
        ch = None
        identifier = None
        if Schema.LOCAL.matches(url.schema):
            origin = client.CharmOrigin(source="local", risk="stable")
            context.origins[self.charm] = {str(None): origin}
            return self.charm

        if Schema.CHARM_STORE.matches(url.schema):
            entity_id = await context.charmstore.entityId(self.charm, channel=self.channel)
            log.debug('Adding %s', entity_id)
            await context.client_facade.AddCharm(channel=self.channel, url=entity_id, force=False)
            identifier = entity_id
            origin = client.CharmOrigin(source="charm-store", risk="stable")

        if Schema.CHARM_HUB.matches(url.schema):
            ch = Channel('latest', 'stable')
            if self.channel:
                ch = Channel.parse(self.channel).normalize()
            arch = self.architecture
            if not arch:
                arch = await context.model._resolve_architecture(url)
            origin = client.CharmOrigin(source="charm-hub",
                                        architecture=arch,
                                        risk=ch.risk,
                                        track=ch.track)
            identifier, origin = await context.model._resolve_charm(url, origin)

        if identifier is None:
            raise JujuError('unknown charm {}'.format(self.charm))

        await context.model._add_charm(identifier, origin)

        if str(ch) not in context.origins:
            context.origins[str(identifier)] = {}
        context.origins[str(identifier)][str(ch)] = origin

        return str(identifier) if identifier is not None else url.path()

    def __str__(self):
        series = ""
        channel = ""
        if self.series is not None and self.series != "":
            series = " for series {}".format(self.series)
        if self.channel is not None:
            channel = " from channel {}".format(self.channel)
        return "upload charm {charm}{series}{channel}".format(charm=self.charm,
                                                              series=series,
                                                              channel=channel)


class AddMachineChange(ChangeInfo):
    _toPy = {'series': 'series',
             'constraints': 'constraints',
             'container-type': 'container_type',
             'parent-id': 'parent_id'}

    """AddMachineChange holds a change for adding a machine or container.

    :change_id: id of the change that will be used to identify the current
        change
    :requires: is a slice of dependencies that are required to happen.
    :params: holds the change parameters from the api response. Currently the
        params could either be a list or a dict. The later being the newer
        return results.

    Params holds the following values:
        :series: optional machine OS series.
        :constraints: optional machine constraints.
        :container_type: optionally type of the container (for instance
            "lxc" or kvm"). It is not specified for top level machines.
        :parent_id: id of the parent machine.
    """
    def __init__(self, change_id, requires, params=None):
        super(AddMachineChange, self).__init__(change_id, requires)
        # this one is weird, as it returns a set of parameters inside a list.
        if isinstance(params, list):
            options = params[0] or {}
            self.series = options.get("series")
            self.constraints = options.get("constraints")
            self.container_type = options.get("containerType")
            self.parent_id = options.get("parentId")
        elif isinstance(params, dict):
            AddMachineChange.from_dict(self, params)
        else:
            raise Exception("unexpected params type")

    @staticmethod
    def method():
        """method returns an associated ID for the Juju API call.
        """
        return "addMachines"

    async def run(self, context):
        """Executes a AddMachineChange using the returned parameters from
        the API server.

        :param context: is used for any methods or properties required to
            perform a change.
        """
        # Fix up values, as necessary.
        params = {}
        if self.parent_id is not None:
            if self.parent_id.startswith('$addUnit'):
                unit = context.resolve(self.parent_id)[0]
                params['parent_id'] = unit.machine.entity_id
            else:
                params['parent_id'] = context.resolve(self.parent_id)

        params['constraints'] = parse_constraints(self.constraints)
        params['jobs'] = params.get('jobs', ['JobHostUnits'])
        params['series'] = self.series

        if self.container_type == 'lxc':
            log.warning('Juju 2.0 does not support lxc containers. '
                        'Converting containers to lxd.')
            params['container_type'] = 'lxd'
        else:
            params['container_type'] = self.container_type

        # Submit the request.
        params = client.AddMachineParams(**params)
        results = await context.client_facade.AddMachines(params=[params])
        error = results.machines[0].error
        if error:
            raise ValueError("Error adding machine: %s" % error.message)
        machine = results.machines[0].machine
        log.debug('Added new machine %s', machine)
        return machine

    def __str__(self):
        machine = "new machine"
        if self.container_type is not None and self.container_type != "":
            machine = "{container_type} container on {machine}".format(container_type=self.container_type,
                                                                       machine=machine)
        return "add {}".format(machine)


class AddRelationChange(ChangeInfo):
    _toPy = {'endpoint1': 'endpoint1',
             'endpoint2': 'endpoint2'}
    """AddRelationChange holds a change for adding a relation between two
    applications.

    :change_id: id of the change that will be used to identify the current
        change
    :requires: is a slice of dependencies that are required to happen.
    :params: holds the change parameters from the api response. Currently the
        params could either be a list or a dict. The later being the newer
        return results.

    Params holds the following values:
        Endpoint1 and Endpoint2 hold relation endpoints in the
        "application:interface" form, where the application is either a
        placeholder pointing to an application change or in the case of a model
        that already has this application deployed, the name of the
        application, and the interface is optional. Examples are
        "$deploy-42:web", "$deploy-42", "mysql:db".
    """
    def __init__(self, change_id, requires, params=None):
        super(AddRelationChange, self).__init__(change_id, requires)

        if isinstance(params, list):
            self.endpoint1 = params[0]
            self.endpoint2 = params[1]
        elif isinstance(params, dict):
            AddRelationChange.from_dict(self, params)
        else:
            raise Exception("unexpected params type")

    @staticmethod
    def method():
        """method returns an associated ID for the Juju API call.
        """
        return "addRelation"

    async def run(self, context):
        """Executes a AddRelationChange using the returned parameters from
        the API server.

        :param context: is used for any methods or properties required to
            perform a change.
        """
        ep1 = context.resolve_relation(self.endpoint1)
        ep2 = context.resolve_relation(self.endpoint2)

        # NB: this should really be handled by the controller when generating the
        # bundle change plan, and this short-term workaround may be missing some
        # aspects of the logic which the CLI client contains to handle edge cases.
        existing = [rel for rel in context.model.relations if rel.matches(ep1, ep2)]
        if existing:
            log.info('Skipping %s <-> %s; already related', ep1, ep2)
            return existing[0]

        log.info('Relating %s <-> %s', ep1, ep2)
        return await context.model.add_relation(ep1, ep2)

    def __str__(self):
        return "add relation {endpoint1} - {endpoint2}".format(endpoint1=self.endpoint1,
                                                               endpoint2=self.endpoint2)


class AddUnitChange(ChangeInfo):
    _toPy = {'application': 'application',
             'to': 'to'}
    """AddUnitChange holds a change for adding an application unit.

    :change_id: id of the change that will be used to identify the current
        change
    :requires: is a slice of dependencies that are required to happen.
    :params: holds the change parameters from the api response. Currently the
        params could either be a list or a dict. The later being the newer
        return results.

    Params holds the following values:
        :application: application placeholder name for which a unit is
            added.
        :to: optional location where to add the unit, as a placeholder
            pointing to another unit change or to a machine change.
    """
    def __init__(self, change_id, requires, params=None):
        super(AddUnitChange, self).__init__(change_id, requires)

        if isinstance(params, list):
            self.application = params[0]
            self.to = params[1]
        elif isinstance(params, dict):
            AddUnitChange.from_dict(self, params)
        else:
            raise Exception("unexpected params type")

    @staticmethod
    def method():
        """method returns an associated ID for the Juju API call.
        """
        return "addUnit"

    async def run(self, context):
        """Executes a AddUnitChange using the returned parameters from
        the API server.

        :param context: is used for any methods or properties required to
            perform a change.
        """
        application = context.resolve(self.application)
        placement = context.resolve(self.to)
        if context._units_by_app.get(application):
            # enough units for this application already exist;
            # claim one, and carry on
            # NB: this should probably honor placement, but the juju client
            # doesn't, so we're not bothering, either
            unit_name = context._units_by_app[application].pop()
            log.debug('Reusing unit %s for %s', unit_name, application)
            return context.model.units[unit_name]

        log.debug('Adding new unit for %s%s', application,
                  ' to %s' % placement if placement else '')
        return await context.model.applications[application].add_unit(
            count=1,
            to=placement,
        )

    def __str__(self):
        return "add {application} unit to {to}".format(application=self.application,
                                                       to=self.to)


class CreateOfferChange(ChangeInfo):
    _toPy = {'application': 'application',
             'endpoints': 'endpoints',
             'offer-name': 'offer_name'}
    """CreateOfferChange holds a change for creating a new application endpoint
    offer.

    :change_id: id of the change that will be used to identify the current
        change
    :requires: is a slice of dependencies that are required to happen.
    :params: holds the change parameters from the api response. Currently the
        params could either be a list or a dict. The later being the newer
        return results.

    Params holds the following values:
        :application: is the name of the application to create an offer for.
            added.
        :endpoint: is a list of application endpoint to expose as part of an
            offer.
        :offer_name: describes the offer name.
    """
    def __init__(self, change_id, requires, params=None):
        super(CreateOfferChange, self).__init__(change_id, requires)

        if isinstance(params, list):
            self.application = params[0]
            self.endpoints = params[1]
            self.offer_name = params[2]
        elif isinstance(params, dict):
            CreateOfferChange.from_dict(self, params)
        else:
            raise Exception("unexpected params type")

    @staticmethod
    def method():
        """method returns an associated ID for the Juju API call.
        """
        return "createOffer"

    async def run(self, context):
        """Executes a CreateOfferChange using the returned parameters from
        the API server.

        :param context: is used for any methods or properties required to
            perform a change.
        """
        application = context.resolve(self.application)
        for ep in self.endpoints:
            await context.model.create_offer(ep, offer_name=self.offer_name, application_name=application)

    def __str__(self):
        endpoints = ""
        if self.endpoints is not None:
            endpoints = ":{}".format(self.endpoints.join(","))
        return "create offer {offer_name} using {application}{endpoints}".format(offer_name=self.offer_name,
                                                                                 application=self.application,
                                                                                 endpoints=endpoints)


class ConsumeOfferChange(ChangeInfo):
    _toPy = {'url': 'url',
             'application-name': 'application_name'}
    """CreateOfferChange holds a change for consuming a offer.

    :change_id: id of the change that will be used to identify the current
        change
    :requires: is a slice of dependencies that are required to happen.
    :params: holds the change parameters from the api response. Currently the
        params could either be a list or a dict. The later being the newer
        return results.

    Params holds the following values:
        :url: contains the location of the offer
        :application_name: describes the application name on offer.
    """
    def __init__(self, change_id, requires, params=None):
        super(ConsumeOfferChange, self).__init__(change_id, requires)

        if isinstance(params, list):
            self.url = params[0]
            self.application_name = params[1]
        elif isinstance(params, dict):
            ConsumeOfferChange.from_dict(self, params)
        else:
            raise Exception("unexpected params type")

    @staticmethod
    def method():
        """method returns an associated ID for the Juju API call.
        """
        return "consumeOffer"

    async def run(self, context):
        """Executes a ConsumeOfferChange using the returned parameters from
        the API server.

        :param context: is used for any methods or properties required to
            perform a change.
        """
        application = context.resolve(self.application_name)
        local_name = await context.model.consume(self.url, application_alias=application)
        return local_name

    def __str__(self):
        return "consume offer {application_name} at {url}".format(application_name=self.application_name,
                                                                  url=self.url)


class ExposeChange(ChangeInfo):
    _toPy = {
        'application': 'application',
        'exposed-endpoints': 'exposed_endpoints',
    }
    """ExposeChange holds a change for exposing an application.

    :change_id: id of the change that will be used to identify the current
        change
    :requires: is a slice of dependencies that are required to happen.
    :params: holds the change parameters from the api response. Currently the
        params could either be a list or a dict. The later being the newer
        return results.

    Params holds the following values:
        :application: placeholder name of the application that must be
            exposed.
        :exposed_endpoints: a an optional dictionary where keys are endpoint
            names and values are dicts that specify the space names and CIDRs
            that should be able to access the port ranges that the application
            has opened for each endpoint.
    """
    def __init__(self, change_id, requires, params=None):
        super(ExposeChange, self).__init__(change_id, requires)

        self.exposed_endpoints = None
        if isinstance(params, list):
            self.application = params[0]
        elif isinstance(params, dict):
            ExposeChange.from_dict(self, params)
        else:
            raise Exception("unexpected params type")

    @staticmethod
    def method():
        """method returns an associated ID for the Juju API call.
        """
        return "expose"

    async def run(self, context):
        """Executes a ExposeChange using the returned parameters from
        the API server.

        :param context: is used for any methods or properties required to
            perform a change.
        """
        application = context.resolve(self.application)
        log.info('Exposing %s', application)
        return await context.model.applications[application].expose(self.exposed_endpoints)

    def __str__(self):
        return "expose {application}".format(application=self.application)


class ScaleChange(ChangeInfo):
    _toPy = {'application': 'application',
             'scale': 'scale'}
    """
    ScaleChange holds a change for scaling an application.

    :change_id: id of the change that will be used to identify the current
        change
    :requires: is a slice of dependencies that are required to happen.
    :params: holds the change parameters from the api response. Currently the
        params could either be a list or a dict. The later being the newer
        return results.

    Params holds the following values:
        :application: placeholder name of the application to be scaled.
        :scale: is the new scale value to use.
    """
    def __init__(self, change_id, requires, params=None):
        super(ScaleChange, self).__init__(change_id, requires)

        if isinstance(params, list):
            self.application = params[0]
            self.scale = params[1]
        elif isinstance(params, dict):
            ScaleChange.from_dict(self, params)
        else:
            raise Exception("unexpected params type")

    @staticmethod
    def method():
        """method returns an associated ID for the Juju API call.
        """
        return "scale"

    async def run(self, context):
        """Executes a ScaleChange using the returned parameters from
        the API server.

        :param context: is used for any methods or properties required to
            perform a change.
        """
        application = context.resolve(self.application)
        return await context.model.applications[application].scale(scale=self.scale)

    def __str__(self):
        return "scale {application} to {scale} units".format(application=self.application,
                                                             scale=self.scale)


class SetAnnotationsChange(ChangeInfo):
    _toPy = {'id': 'id',
             'entity-type': 'entity_type',
             'annotations': 'annotations'}
    """SetAnnotationsChange holds a change for setting application and machine
    annotations.

    :change_id: id of the change that will be used to identify the current
        change
    :requires: is a slice of dependencies that are required to happen.
    :params: holds the change parameters from the api response. Currently the
        params could either be a list or a dict. The later being the newer
        return results.

    Params holds the following values:
        :id: is the placeholder for the application or machine change
            corresponding to the entity to be annotated.
        :entity_type: type of the entity, "application" or "machine".
        :ennotations: annotations as key/value pairs.
    """
    def __init__(self, change_id, requires, params=None):
        super(SetAnnotationsChange, self).__init__(change_id, requires)

        if isinstance(params, list):
            self.id = params[0]
            self.entity_type = params[1]
            self.annotations = params[2]
        elif isinstance(params, dict):
            SetAnnotationsChange.from_dict(self, params)
        else:
            raise Exception("unexpected params type")

    @staticmethod
    def method():
        """method returns an associated ID for the Juju API call.
        """
        return "setAnnotations"

    async def run(self, context):
        """Executes a SetAnnotationsChange using the returned parameters from
        the API server.

        :param context: is used for any methods or properties required to
            perform a change.
        """
        entity_id = context.resolve(self.id)
        try:
            entity = context.model.state.get_entity(self.entity_type, entity_id)
        except KeyError:
            entity = await context.model._wait_for_new(self.entity_type, entity_id)
        return await entity.set_annotations(self.annotations)

    def __str__(self):
        return "set annotations for {id}".format(id=self.id)<|MERGE_RESOLUTION|>--- conflicted
+++ resolved
@@ -14,12 +14,9 @@
 from .client import client
 from .constraints import parse as parse_constraints, parse_storage_constraint, parse_device_constraint
 from .errors import JujuError
-<<<<<<< HEAD
 from . import utils
-=======
 from .origin import Channel
 from .url import Schema, URL
->>>>>>> 6320078b
 
 log = logging.getLogger(__name__)
 
@@ -495,9 +492,6 @@
             resources = await context.model._add_store_resources(
                 self.application, charm, overrides=self.resources)
         else:
-<<<<<<< HEAD
-            resources = context.bundle.get("applications", {}).get(self.application, {}).get("resources", {})
-=======
             resources = {}
 
         channel = None
@@ -507,7 +501,7 @@
         origin = context.origins.get(str(url), {}).get(str(channel), None)
         if origin is None:
             raise JujuError("expected origin to be valid for application {} and charm {} with channel {}".format(self.application, str(url), str(channel)))
->>>>>>> 6320078b
+
         if self.series is None or self.series == "":
             self.series = context.bundle.get("bundle",
                                              context.bundle.get("series", None))
